#!/usr/bin/env python3
"""
RTS2 Python Filter Wheel Base Class

This module provides the base Filterd class that implements the RTS2 filter wheel
interface. Like the focuser, it can be used as a standalone base or as a mixin
for multi-function devices.
"""

import time
import logging
from typing import Dict, Any, List, Optional
from abc import ABC, abstractmethod

from device import Device
from config import DeviceConfig
from constants import DeviceType
from value import ValueSelection, ValueInteger, ValueString, ValueTime


class FilterMixin(DeviceConfig):
    """
    Mixin class that provides complete filter wheel functionality.

    This can be used either as a standalone base (for pure filter wheels)
    or as a mixin for multi-function devices. Includes all filter control,
    state management, and command handling.
    """

    # Filter wheel state constants
    FILTERD_MASK = 0x002
    FILTERD_IDLE = 0x000
    FILTERD_MOVE = 0x002

    def setup_filter_config(self, config):
        """Register filter wheel-specific configuration arguments."""
        config.add_argument('-F', '--filters',
                          help='Filter names (colon-separated)')
        config.add_argument('--default-filter',
                          help='Default filter', default=0)
        config.add_argument('--daytime-filter',
                          help='Daytime filter', default=0)

    def apply_filter_config(self, config: Dict[str, Any]):
        """Apply filter wheel-specific configuration."""
        # Process filters string
        filters_str = config.get('filters', 'J:H:K')  # default
        self.filter = ValueSelection("filter", "used filter", writable=True)
        self.set_filters(self.filter, filters_str)

        # Default and daytime filters
        self.default_filter = None
        default_filter_arg = config.get('default_filter')
        if default_filter_arg:
            self.default_filter = ValueSelection("def_filter", "default filter", writable=True)
            self.set_filters(self.default_filter, filters_str)
            self.default_filter.set_value_char_arr(default_filter_arg)

        self.arg_default_filter = None
        daytime_filter_arg = config.get('daytime_filter')
        if daytime_filter_arg:
            self.daytime_filter = ValueSelection("day_filter", "daytime filter", writable=True)
            self.set_filters(self.daytime_filter, filters_str)
            self.daytime_filter.set_value_char_arr(daytime_filter_arg)

        # CCD integration
        self.associated_ccd = None
        self.ccd_exposing = False

        # Movement state
        self.pending_filter_connection = None
        self.movement_in_progress = False
        self._movement_start_time = None
        self._target_filter = None

        # Store arguments for later processing
        self.arg_default_filter = config.get('default_filter')
        self.arg_daytime_filter = config.get('daytime_filter')

    def is_filter_moving(self) -> bool:
        """Check if filter wheel is currently moving."""
        return bool(self._state & self.FILTERD_MOVE)

    def on_value_changed_from_client(self, value, old_value, new_value):
        """Handle value changes from network clients."""
        try:
            if value.name == "filter":
                return self.on_filter_changed(old_value, new_value)
        except Exception as e:
            logging.error(f"Error handling filter value change: {e}")
            return -1
        return 0

    def filter_idle(self):
        """Filter wheel-specific idle processing."""
        # Override in subclasses if periodic status checking is needed
        return None

    def _register_filter_commands(self):
        """Register filter-specific command handlers with the network."""
        # Create and register filter-specific command handler
        filter_handler = FilterCommands(self)
        self.network.command_registry.register_handler(filter_handler)


    def filter_info_update(self):
        """Update filter information from hardware."""
        # Update filter position from hardware
        current_filter = self.get_filter_num()
        if current_filter != self.filter.value:
            self.filter.value = current_filter

    def script_ends_filter(self):
        """Called when a script ends - handle filter-specific cleanup."""
        if self.default_filter:
            return self.set_filter_num_mask(self.default_filter.value)
        return 0

<<<<<<< HEAD
    def on_state_changed(self, old_state, new_state, message):
        """Handle device state changes."""
        # bug: unless I know what device changed status, this is useless
        logging.debug(f"State of device <dev> changed from {old_state:x} to {new_state:x}: {message}")
=======
    def on_filter_state_changed(self, old_state, new_state, message):
        """Handle device state changes for filter-specific logic."""
        logging.debug(f"Filter state changed from {old_state:x} to {new_state:x}: {message}")
>>>>>>> 29dc25b5

        # Check for day/night transition
        # bullshit, this is in centrald state, not here and that would be done really differently
        #try:
        #    if self.daytime_filter and (new_state & 0xFF00) == 0x0400:  # DAY state
        #        self.set_filter_num_mask(self.daytime_filter.value)
        #except AttributeError:
        #    pass

    # @abstractmethod could be... 
    def set_filter_num(self, new_filter):
        """
        Set filter number (position).

        This is the method that subclasses should override to implement
        hardware-specific filter wheel control.

        Args:
            new_filter: New filter position

        Returns:
            0 on success, -1 on error
        """
        return 0

    def get_filter_num(self) -> int:
        """
        Get current filter number (position).

        Subclasses should override this to report the actual hardware position.

        Returns:
            Current filter position
        """
        return self.filter.value if self.filter.value is not None else 0

    def on_filter_changed(self, old_value, new_value):
        """
        Handle filter value change from client.

        Args:
            old_value: Previous filter position
            new_value: New filter position
        """
        # This will be called when a client changes the filter
        return self.set_filter_num_mask(new_value)

    def set_filter_num_mask(self, new_filter):
        """Set filter with appropriate state masking."""
        # Set device state to show filter is moving
        self.set_state(
            self._state | self.FILTERD_MOVE,
            "filter move started",
            self.BOP_EXPOSURE
        )

        # Log movement
        logging.info(f"moving filter from #{self.filter.value} ({self.filter.get_sel_name()}) "
                    f"to #{new_filter} ({self.filter.get_sel_name(new_filter)})")

        # Mark that movement is in progress
        self.movement_in_progress = True
        self._movement_start_time = time.time()

        # Actually move the filter
        ret = self.set_filter_num(new_filter)

        if ret == 0:
            # Record the target filter (will be used for completion)
            self._target_filter = new_filter
            # Do NOT update state or values yet - wait for movement completion
            # Return success to caller
            return ret
        else:
            # Error occurred
            self.movement_in_progress = False
            if ret == -1:
                self.set_state(self._state | self.ERROR_HW, "filter movement failed", 0)
            return ret

    def movement_completed(self):
        """Called when filter movement has completed."""
        if not self.movement_in_progress:
            return

        # Update the filter value
        if hasattr(self, '_target_filter') and self._target_filter is not None:
            self.filter.value = self._target_filter
            self._target_filter = None

        # Record movement end time
        if self._movement_start_time:
            duration = time.time() - self._movement_start_time
            logging.info(f"Filter movement completed in {duration:.1f}s to position {self.get_filter_num()}")
            self._movement_start_time = None

        # Clear the movement flag
        self.movement_in_progress = False

        # Reset device state
        self.set_state(self._state & ~(self.FILTERD_MOVE), "Filter wheel idle", 0)

        # Send response to pending command if present
        if self.pending_filter_connection:
            self.network._send_ok_response(self.pending_filter_connection)
            self.pending_filter_connection = None

    def home_filter(self):
        """
        Home the filter wheel.

        Subclasses should override this for hardware implementations.

        Returns:
            0 on success, -1 if not implemented
        """
        return -1

    def set_filters(self, filter_selval, filters_str):
        """
        Set filter names from a string.

        Args:
            filters_str: String containing filter names separated by colons

        Returns:
            0 on success, -1 on error
        """
        filter_list = []

        # Split by colon, handling quotes
        tf = filters_str

        while tf:
            # Skip leading spaces and separators
            tf = tf.lstrip(':"\' ')
            if not tf:
                break

            # Find end of filter name
            pos = tf.find(':')
            if pos == -1:
                # Last filter
                filter_list.append(tf)
                break

            # Add filter and continue
            filter_list.append(tf[:pos])
            tf = tf[pos+1:]

        # If no filters found, return error
        if not filter_list:
            return -1

        # Clear and add all filters
        filter_selval.clear_selection()
        for f in filter_list:
            filter_selval.add_sel_val(f)

        return 0

    def add_filter(self, new_filter):
        """Add a filter name to the selection."""
        self.filter.add_sel_val(new_filter)

    def get_filter_num_from_name(self, filter_name):
        """Get filter number from name."""
        return self.filter.get_sel_index(filter_name)

    def get_filter_name_from_num(self, num):
        """Get filter name from number."""
        return self.filter.get_sel_name(num)

    def get_filter_name(self, filter_num: Optional[int] = None) -> str:
        """Get filter name by number."""
        if filter_num is None:
            filter_num = self.get_filter_num()
        return self.filter.get_sel_name(filter_num)

    def send_filter_names(self):
        """Send filter names to clients."""
        self.network.update_meta_informations(self.filter)

    def should_queue_value(self, value):
        """Check if a value change should be queued."""
        # Queue value changes when filter is moving
        #if (self._state & self.FILTERD_MASK) == self.FILTERD_MOVE:
        #    return True
        return False

    def set_associated_ccd(self, ccd_name):
        """Set the associated CCD device for state monitoring."""
        self.associated_ccd = ccd_name

        # Register interest in CCD state updates
        self.network.register_state_interest(ccd_name, self._handle_ccd_state_update)
        logging.debug(f"Registered interest in state updates from CCD device {ccd_name}")

    def _handle_ccd_state_update(self, device_name, state, bop_state, message):
        """Handle state updates from the associated CCD."""
        # Check if CCD is exposing based on BOP state
        ccd_exposing = bool(bop_state & self.BOP_EXPOSURE)

        # Only take action if exposure state has changed
        if ccd_exposing != self.ccd_exposing:
            self.ccd_exposing = ccd_exposing
            logging.debug(f"CCD {device_name} exposure state changed to: {ccd_exposing}")

            if ccd_exposing:
                # CCD started exposing - ensure we don't move filter wheel
                logging.debug("Blocking filter wheel movement due to CCD exposure")
                # You might set a special state here or just use the flag
            else:
                # CCD finished exposing - filter wheel can move again
                logging.debug("Filter wheel movement unblocked")

class FilterCommands:
    """
    Handler for filter wheel-specific commands.
    """

    def __init__(self, filter_device):
        self.filter_device = filter_device
        # Map of command -> handler method
        self.handlers = {
            "filter": self.handle_filter,
            "home": self.handle_home,
            "killall": self.handle_killall,
            "killall_wse": self.handle_killall_wse,
            "script_ends": self.handle_script_ends
        }
        # Commands that need responses
        self.needs_response = {
            "filter": True,
            "home": True,
            "killall": True,
            "killall_wse": True,
            "script_ends": True
        }

    def get_commands(self):
        """Get the list of commands this handler can process."""
        return list(self.handlers.keys())

    def can_handle(self, command):
        """Check if this handler can process a command."""
        return command in self.handlers

    def needs_response_for(self, command):
        """Check if a command needs a response."""
        return self.needs_response.get(command, True)

    def handle(self, command, conn, params):
        """Dispatch to the appropriate handler method."""
        if command in self.handlers:
            return self.handlers[command](conn, params)
        return False

    def handle_filter(self, conn, params):
        """Handle 'filter' command to set filter wheel position."""
        try:
            # Parse filter number
            filter_num = int(params.strip())

            # Check if filter number is valid
            if filter_num < 0 or filter_num >= self.filter_device.filter.sel_size():
                self.filter_device.network._send_error_response(
                    conn, f"Invalid filter number: {filter_num}")
                return False

            # Set filter - don't complete the command until movement is done
            # Store the connection to respond to when movement completes
            self.filter_device.pending_filter_connection = conn

            # Start the filter movement
            ret = self.filter_device.set_filter_num_mask(filter_num)

            if ret != 0:
                # Error - send error response immediately
                self.filter_device.network._send_error_response(
                    conn, f"Error setting filter to position {filter_num}")
                self.filter_device.pending_filter_connection = None
                return False

            # No response sent yet - it will be sent when movement completes
            return True

        except ValueError:
            self.filter_device.network._send_error_response(
                conn, f"Invalid filter number: {params}")
            return False

    def handle_home(self, conn, params):
        """Handle 'home' command to home the filter wheel."""
        try:
            # Call home_filter method on the device
            ret = self.filter_device.home_filter()

            if ret == 0:
                # Success
                self.filter_device.network._send_ok_response(conn)
                return True
            elif ret == -1:
                # Not implemented
                self.filter_device.network._send_error_response(
                    conn, "Home operation not implemented for this filter wheel")
                return False
            else:
                # Other error
                self.filter_device.network._send_error_response(
                    conn, f"Error homing filter wheel")
                return False

        except Exception as e:
            logging.error(f"Error handling home command: {e}")
            self.filter_device.network._send_error_response(conn, f"Error: {str(e)}")
            return False

    def handle_killall(self, conn, params):
        """Handle 'killall' command to reset all errors and end scripts."""
        try:
            # Clear any error states
            self.filter_device.set_state(
                self.filter_device._state & ~self.filter_device.ERROR_MASK,
                "Errors cleared by killall"
            )

            # Call script_ends to perform any cleanup
            if hasattr(self.filter_device, 'script_ends_filter'):
                self.filter_device.script_ends_filter()

            # Send OK response
            self.filter_device.network._send_ok_response(conn)
            return True

        except Exception as e:
            logging.error(f"Error handling killall command: {e}")
            self.filter_device.network._send_error_response(conn, f"Error: {str(e)}")
            return False

    def handle_killall_wse(self, conn, params):
        """Handle 'killall_wse' command to reset errors without calling script_ends."""
        try:
            # Clear any error states without calling script_ends
            self.filter_device.set_state(
                self.filter_device._state & ~self.filter_device.ERROR_MASK,
                "Errors cleared by killall_wse"
            )

            # Send OK response
            self.filter_device.network._send_ok_response(conn)
            return True

        except Exception as e:
            logging.error(f"Error handling killall_wse command: {e}")
            self.filter_device.network._send_error_response(conn, f"Error: {str(e)}")
            return False

    def handle_script_ends(self, conn, params):
        """Handle 'script_ends' command to notify device that script execution has ended."""
        try:
            # Call script_ends method on the device
            ret = 0
            if hasattr(self.filter_device, 'script_ends_filter'):
                ret = self.filter_device.script_ends_filter()

            if ret == 0:
                # Success
                self.filter_device.network._send_ok_response(conn)
                return True
            else:
                # Error
                self.filter_device.network._send_error_response(
                    conn, f"Error in script_ends handler")
                return False

        except Exception as e:
            logging.error(f"Error handling script_ends command: {e}")
            self.filter_device.network._send_error_response(conn, f"Error: {str(e)}")
            return False


class Filterd(Device, FilterMixin):
    """
    RTS2 Filter Wheel Device - standalone filter wheel implementation.

    This class combines the Device base with FilterMixin to create
    a complete filter wheel device.
    """

    def setup_config(self, config):
        """Set up filter wheel configuration."""
        # super().setup_config(config)
        self.setup_filter_config(config)

    def __init__(self, device_name="W0", port=0):
        """Initialize filter wheel device."""
        super().__init__(device_name, DeviceType.FW, port)

    def apply_config(self, config: Dict[str, Any]):
        """Apply configuration."""
        super().apply_config(config)
        self.apply_filter_config(config)

    def _register_device_commands(self):
        """Register device command handlers with the network."""
        # Create and register the device command handler from parent
        super()._register_device_commands()

        # Register filter-specific commands
        self._register_filter_commands()

    def start(self):
        """Start the filter wheel device."""
        super().start()

        logging.info(f"Filter wheel {self.device_name} started with {self.filter.sel_size()} positions")

        # Set initial state
        self.set_state(self.FILTERD_IDLE, "Filter wheel ready")

    def info(self):
        """Update filter wheel information - override in subclasses."""
        super().info()
        self.filter_info_update()

    def idle(self):
        """Device idle processing."""
        # Call parent idle first
        result = super().idle()

        # Then filter-specific idle
        filter_result = self.filter_idle()

        # Return the most restrictive timing
        if filter_result is not None:
            if result is None:
                return filter_result
            else:
                return min(result, filter_result)
        return result

    def script_ends(self):
        """Called when a script ends."""
        result = super().script_ends()
        filter_result = self.script_ends_filter()

        # Return error if either failed
        if result != 0:
            return result
        return filter_result

    def on_state_changed(self, old_state, new_state, message):
        """Handle device state changes."""
        super().on_state_changed(old_state, new_state, message)
        self.on_filter_state_changed(old_state, new_state, message)<|MERGE_RESOLUTION|>--- conflicted
+++ resolved
@@ -116,16 +116,9 @@
             return self.set_filter_num_mask(self.default_filter.value)
         return 0
 
-<<<<<<< HEAD
-    def on_state_changed(self, old_state, new_state, message):
-        """Handle device state changes."""
-        # bug: unless I know what device changed status, this is useless
-        logging.debug(f"State of device <dev> changed from {old_state:x} to {new_state:x}: {message}")
-=======
     def on_filter_state_changed(self, old_state, new_state, message):
         """Handle device state changes for filter-specific logic."""
         logging.debug(f"Filter state changed from {old_state:x} to {new_state:x}: {message}")
->>>>>>> 29dc25b5
 
         # Check for day/night transition
         # bullshit, this is in centrald state, not here and that would be done really differently
